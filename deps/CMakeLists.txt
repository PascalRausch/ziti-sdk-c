project(ziti-deps)

include(FetchContent)

FetchContent_Declare(uv-mbed
        GIT_REPOSITORY https://github.com/netfoundry/uv-mbed.git
<<<<<<< HEAD
        GIT_TAG v0.11.0
=======
        GIT_TAG v0.11.1
>>>>>>> bf8dad2c
        )
set(ENABLE_UM_TESTS OFF CACHE BOOL "" FORCE)
FetchContent_MakeAvailable(uv-mbed)


FetchContent_Declare(subcommand
        GIT_REPOSITORY https://github.com/dimitri/subcommands.c.git
        GIT_TAG master
        )
FetchContent_GetProperties(subcommand)
if (NOT subcommand_POPULATED)
    FetchContent_Populate(subcommand)
endif ()
add_library(subcommand INTERFACE)
target_include_directories(subcommand INTERFACE ${subcommand_SOURCE_DIR})


if (NOT HAVE_LIBSODIUM)
    include(libsodium.cmake)
endif ()

<|MERGE_RESOLUTION|>--- conflicted
+++ resolved
@@ -4,11 +4,7 @@
 
 FetchContent_Declare(uv-mbed
         GIT_REPOSITORY https://github.com/netfoundry/uv-mbed.git
-<<<<<<< HEAD
-        GIT_TAG v0.11.0
-=======
         GIT_TAG v0.11.1
->>>>>>> bf8dad2c
         )
 set(ENABLE_UM_TESTS OFF CACHE BOOL "" FORCE)
 FetchContent_MakeAvailable(uv-mbed)
